--- conflicted
+++ resolved
@@ -15,11 +15,8 @@
 flagd.WithService(HTTP | HTTPS | GRPC)  // defaults to http 
 flagd.WithHost(string)                  // defaults to localhost
 flagd.WithPort(uint16)                  // defaults to 8013
-<<<<<<< HEAD
 flagd.FromEnv()                         // sets the provider configuration from environment variables
-=======
 flagd.WithSocketPath(string)            // no default, when set a unix socket connection is used (only available for GRPC)
->>>>>>> 2ae82549
 ```
 for example:
 ```
