package gofeatureflag

import (
	ffclient "github.com/thomaspoignant/go-feature-flag"
	"time"
)

// ProviderOptions is the struct containing the provider options you can
// use while initializing GO Feature Flag.
// To have a valid configuration you need to have an Endpoint or GOFeatureFlagConfig set.
type ProviderOptions struct {
	// Endpoint contains the DNS of your GO Feature Flag relay proxy (ex: http://localhost:1031)
	Endpoint string

	// HTTPClient (optional) is the HTTP Client we will use to contact GO Feature Flag.
	// By default, we are using a custom HTTPClient with a timeout configure to 10000 milliseconds.
	HTTPClient HTTPClient

	// GOFeatureFlagConfig is the configuration struct for the GO Feature Flag module.
	// If not nil we will launch the provider using the GO Feature Flag module.
	GOFeatureFlagConfig *ffclient.Config

<<<<<<< HEAD
	// DisableCache (optional) set to true if you would like that every flag evaluation goes to the GO Feature Flag directly.
	DisableCache bool

	// FlagCacheSize (optional) is the maximum number of flag events we keep in memory to cache your flags.
	// default: 10000
	FlagCacheSize int

	// FlagCacheTTL (optional) is the time we keep the evaluation in the cache before we consider it as obsolete.
	// default: 1 minute
	FlagCacheTTL time.Duration

	// DataCacheFlushInterval (optional) interval time we use to call the relay proxy to collect data.
	// default: 1 minute
	DataCacheFlushInterval time.Duration

	// DataCacheMaxEventInMemory (optional) maximum number of item we keep in memory before calling the API.
	// If this number is reached before the DataCacheFlushInterval we will call the API.
	// default: 500
	DataCacheMaxEventInMemory int64
=======
	// APIKey  (optional) If the relay proxy is configured to authenticate the requests, you should provide
	// an API Key to the provider. Please ask the administrator of the relay proxy to provide an API Key.
	// (This feature is available only if you are using GO Feature Flag relay proxy v1.7.0 or above)
	// Default: null
	APIKey string
>>>>>>> 4b10a183
}<|MERGE_RESOLUTION|>--- conflicted
+++ resolved
@@ -20,7 +20,12 @@
 	// If not nil we will launch the provider using the GO Feature Flag module.
 	GOFeatureFlagConfig *ffclient.Config
 
-<<<<<<< HEAD
+	// APIKey  (optional) If the relay proxy is configured to authenticate the requests, you should provide
+	// an API Key to the provider. Please ask the administrator of the relay proxy to provide an API Key.
+	// (This feature is available only if you are using GO Feature Flag relay proxy v1.7.0 or above)
+	// Default: null
+	APIKey string
+
 	// DisableCache (optional) set to true if you would like that every flag evaluation goes to the GO Feature Flag directly.
 	DisableCache bool
 
@@ -40,11 +45,4 @@
 	// If this number is reached before the DataCacheFlushInterval we will call the API.
 	// default: 500
 	DataCacheMaxEventInMemory int64
-=======
-	// APIKey  (optional) If the relay proxy is configured to authenticate the requests, you should provide
-	// an API Key to the provider. Please ask the administrator of the relay proxy to provide an API Key.
-	// (This feature is available only if you are using GO Feature Flag relay proxy v1.7.0 or above)
-	// Default: null
-	APIKey string
->>>>>>> 4b10a183
 }