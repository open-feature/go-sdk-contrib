module github.com/open-feature/go-sdk-contrib/providers/go-feature-flag

go 1.23.0

<<<<<<< HEAD
=======
toolchain go1.24.4

>>>>>>> dbb2af90
require (
	github.com/bluele/gcache v0.0.2
	github.com/open-feature/go-sdk v1.15.1
	github.com/open-feature/go-sdk-contrib/providers/ofrep v0.1.6
	github.com/stretchr/testify v1.10.0
)

require (
	github.com/davecgh/go-spew v1.1.1 // indirect
	github.com/go-logr/logr v1.4.3 // indirect
	github.com/kr/pretty v0.3.1 // indirect
	github.com/pmezard/go-difflib v1.0.0 // indirect
	go.uber.org/mock v0.5.2 // indirect
	golang.org/x/exp v0.0.0-20240506185415-9bf2ced13842 // indirect
	gopkg.in/check.v1 v1.0.0-20201130134442-10cb98267c6c // indirect
	gopkg.in/yaml.v3 v3.0.1 // indirect
)<|MERGE_RESOLUTION|>--- conflicted
+++ resolved
@@ -2,11 +2,6 @@
 
 go 1.23.0
 
-<<<<<<< HEAD
-=======
-toolchain go1.24.4
-
->>>>>>> dbb2af90
 require (
 	github.com/bluele/gcache v0.0.2
 	github.com/open-feature/go-sdk v1.15.1
