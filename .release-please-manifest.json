{
<<<<<<< HEAD
    "hooks/open-telemetry": "0.2.8",
    "hooks/validator": "0.1.4",
=======
    "hooks/open-telemetry": "0.2.7",
    "hooks/validator": "0.1.5",
>>>>>>> 70ad95f5
    "providers/configcat": "0.1.1",
    "providers/flagd": "0.1.14",
    "providers/from-env": "0.1.3",
    "providers/go-feature-flag": "0.1.22",
    "providers/flagsmith": "0.1.3",
    "providers/launchdarkly": "0.1.2",
    "tests/flagd": "1.2.3"
}<|MERGE_RESOLUTION|>--- conflicted
+++ resolved
@@ -1,11 +1,6 @@
 {
-<<<<<<< HEAD
     "hooks/open-telemetry": "0.2.8",
-    "hooks/validator": "0.1.4",
-=======
-    "hooks/open-telemetry": "0.2.7",
     "hooks/validator": "0.1.5",
->>>>>>> 70ad95f5
     "providers/configcat": "0.1.1",
     "providers/flagd": "0.1.14",
     "providers/from-env": "0.1.3",
