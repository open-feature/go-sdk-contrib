{
<<<<<<< HEAD
    "hooks/open-telemetry": "0.2.1",
    "hooks/validator": "0.1.1",
    "providers/flagd": "0.1.6",
    "providers/from-env": "0.1.1",
    "providers/go-feature-flag": "0.1.3",
    "provider/flagsmith": "0.1.0",
    "tests/flagd": "1.0.1"
=======
    "hooks/open-telemetry": "0.2.3",
    "hooks/validator": "0.1.3",
    "providers/flagd": "0.1.10",
    "providers/from-env": "0.1.2",
    "providers/go-feature-flag": "0.1.4",
    "tests/flagd": "1.2.1"
>>>>>>> 9fc4dca7
}<|MERGE_RESOLUTION|>--- conflicted
+++ resolved
@@ -1,18 +1,9 @@
 {
-<<<<<<< HEAD
-    "hooks/open-telemetry": "0.2.1",
-    "hooks/validator": "0.1.1",
-    "providers/flagd": "0.1.6",
-    "providers/from-env": "0.1.1",
-    "providers/go-feature-flag": "0.1.3",
-    "provider/flagsmith": "0.1.0",
-    "tests/flagd": "1.0.1"
-=======
     "hooks/open-telemetry": "0.2.3",
     "hooks/validator": "0.1.3",
     "providers/flagd": "0.1.10",
     "providers/from-env": "0.1.2",
     "providers/go-feature-flag": "0.1.4",
+    "provider/flagsmith": "0.1.0",
     "tests/flagd": "1.2.1"
->>>>>>> 9fc4dca7
-}+}
