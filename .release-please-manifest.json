{
    "hooks/open-telemetry": "0.2.8",
    "hooks/validator": "0.1.5",
    "providers/configcat": "0.2.0",
    "providers/flagd": "0.1.15",
    "providers/from-env": "0.1.3",
<<<<<<< HEAD
    "providers/go-feature-flag": "0.1.24",
    "providers/flagsmith": "0.1.3",
=======
    "providers/go-feature-flag": "0.1.23",
    "providers/flagsmith": "0.1.4",
>>>>>>> bf30261c
    "providers/launchdarkly": "0.1.2",
    "tests/flagd": "1.2.4"
}<|MERGE_RESOLUTION|>--- conflicted
+++ resolved
@@ -4,13 +4,8 @@
     "providers/configcat": "0.2.0",
     "providers/flagd": "0.1.15",
     "providers/from-env": "0.1.3",
-<<<<<<< HEAD
     "providers/go-feature-flag": "0.1.24",
-    "providers/flagsmith": "0.1.3",
-=======
-    "providers/go-feature-flag": "0.1.23",
     "providers/flagsmith": "0.1.4",
->>>>>>> bf30261c
     "providers/launchdarkly": "0.1.2",
     "tests/flagd": "1.2.4"
 }