--- conflicted
+++ resolved
@@ -2,12 +2,7 @@
     "hooks/open-telemetry": "0.3.0",
     "hooks/validator": "0.1.5",
     "providers/configcat": "0.2.0",
-<<<<<<< HEAD
-    "providers/flagd": "0.1.19",
-=======
     "providers/flagd": "0.1.20",
-    "providers/flagd-in-process": "0.1.2",
->>>>>>> e7d258b3
     "providers/flipt": "0.1.1",
     "providers/from-env": "0.1.3",
     "providers/go-feature-flag": "0.1.32",
