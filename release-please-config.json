--- conflicted
+++ resolved
@@ -156,15 +156,17 @@
       "versioning": "default",
       "extra-files": []
     },
-<<<<<<< HEAD
     "providers/aws-ssm": {
       "release-type": "go",
       "package-name": "providers/aws-ssm",
-=======
+     "bump-minor-pre-major": true,
+      "bump-patch-for-minor-pre-major": true,
+      "versioning": "default",
+      "extra-files": []
+     },
     "providers/rocketflag": {
       "release-type": "go",
       "package-name": "providers/rocketflag",
->>>>>>> eb0416af
       "bump-minor-pre-major": true,
       "bump-patch-for-minor-pre-major": true,
       "versioning": "default",
