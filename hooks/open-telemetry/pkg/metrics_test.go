package otel

import (
	"context"
	"errors"
	"reflect"
	"testing"

	"github.com/open-feature/go-sdk/openfeature"
	"go.opentelemetry.io/otel/attribute"
	"go.opentelemetry.io/otel/sdk/metric"
	"go.opentelemetry.io/otel/sdk/metric/metricdata"
)

func TestMetricsHook_BeforeStage(t *testing.T) {
	// Validate metrics of before stage

	// given
	manualReader := metric.NewManualReader()

	ctx := context.Background()

	hookHints := openfeature.NewHookHints(map[string]interface{}{})

	metricsHook, err := NewMetricsHookForProvider(metric.NewMeterProvider(metric.WithReader(manualReader)))
	if err != nil {
		t.Error(err)
		return
	}

	// when
	_, err = metricsHook.Before(ctx, hookContext(), hookHints)
	if err != nil {
		t.Error(err)
		return
	}

	// then
	var data metricdata.ResourceMetrics

	err = manualReader.Collect(ctx, &data)
	if err != nil {
		t.Error(err)
		return
	}

	scopeMetrics := data.ScopeMetrics
	if len(scopeMetrics) < 1 {
		t.Error("expected scope metrics to be non empty with before hook")
	}

	metrics := scopeMetrics[0].Metrics
	if len(metrics) != 2 {
		t.Errorf("expected 2 metrics, %s & %s to be present with before hook", evaluationRequests, evaluationActive)
	}
}

func TestMetricsHook_AfterStage(t *testing.T) {
	// Validate metrics of after stage

	// given
	manualReader := metric.NewManualReader()

	ctx := context.Background()

	evalDetails := openfeature.InterfaceEvaluationDetails{
		Value: true,
		EvaluationDetails: openfeature.EvaluationDetails{
			FlagKey:          "flagA",
			FlagType:         openfeature.Boolean,
			ResolutionDetail: openfeature.ResolutionDetail{},
		},
	}
	hookHints := openfeature.NewHookHints(map[string]interface{}{})

	metricsHook, err := NewMetricsHookForProvider(metric.NewMeterProvider(metric.WithReader(manualReader)))
	if err != nil {
		t.Error(err)
		return
	}

	// when
	err = metricsHook.After(ctx, hookContext(), evalDetails, hookHints)
	if err != nil {
		t.Error(err)
		return
	}

	// then
	var data metricdata.ResourceMetrics

	err = manualReader.Collect(ctx, &data)
	if err != nil {
		t.Error(err)
		return
	}

	scopeMetrics := data.ScopeMetrics
	if len(scopeMetrics) < 1 {
		t.Error("expected scope metrics to be non empty with after hook")
	}

	metrics := scopeMetrics[0].Metrics
	if len(metrics) < 1 {
		t.Errorf("expected metric, %s to be present with after hook", evaluationSuccess)
	}

	if metrics[0].Name != evaluationSuccess {
		t.Errorf("expected %s to be present with after hook", evaluationSuccess)
	}
}

func TestMetricsHook_ErrorStage(t *testing.T) {
	// Validate metrics of error stage

	// given
	manualReader := metric.NewManualReader()

	ctx := context.Background()

	evalError := errors.New("some eval error")
	hookHints := openfeature.NewHookHints(map[string]interface{}{})

	metricsHook, err := NewMetricsHookForProvider(metric.NewMeterProvider(metric.WithReader(manualReader)))
	if err != nil {
		t.Error(err)
		return
	}

	// when
	metricsHook.Error(ctx, hookContext(), evalError, hookHints)

	// then
	var data metricdata.ResourceMetrics

	err = manualReader.Collect(ctx, &data)
	if err != nil {
		t.Error(err)
		return
	}

	scopeMetrics := data.ScopeMetrics
	if len(scopeMetrics) < 1 {
		t.Error("expected scope metrics to be non empty with error hook")
	}

	metrics := scopeMetrics[0].Metrics
	if len(metrics) < 1 {
		t.Errorf("expected metric, %s to be present with error hook", evaluationErrors)
	}

	errorCounterMetric := metrics[0]

	if errorCounterMetric.Name != evaluationErrors {
		t.Errorf("expected %s to be present with error hook", evaluationErrors)
	}

	m := errorCounterMetric.Data.(metricdata.Sum[int64])

	// verify for zero count with before + finally execution
	if m.DataPoints[0].Value != 1 {
		t.Errorf("expected value 1 for error counter")
	}
}

func TestMetricsHook_FinallyStage(t *testing.T) {
	// Validate metrics of finally stage

	// given
	manualReader := metric.NewManualReader()

	ctx := context.Background()

	evalDetails := openfeature.InterfaceEvaluationDetails{
		Value: true,
		EvaluationDetails: openfeature.EvaluationDetails{
			FlagKey:          "flagA",
			FlagType:         openfeature.Boolean,
			ResolutionDetail: openfeature.ResolutionDetail{},
		},
	}

	hookContext := hookContext()
	hookHints := openfeature.NewHookHints(map[string]interface{}{})

	metricsHook, err := NewMetricsHookForProvider(metric.NewMeterProvider(metric.WithReader(manualReader)))
	if err != nil {
		t.Error(err)
		return
	}

	// when
<<<<<<< HEAD
	metricsHook.Finally(ctx, hookContext, evalDetails, hookHints)
=======
	metricsHook.Finally(ctx, hookContext, openfeature.InterfaceEvaluationDetails{}, hookHints)
>>>>>>> ce871021

	// then
	var data metricdata.ResourceMetrics

	err = manualReader.Collect(ctx, &data)
	if err != nil {
		t.Error(err)
		return
	}

	scopeMetrics := data.ScopeMetrics
	if len(scopeMetrics) < 1 {
		t.Error("expected scope metrics to be non empty with finally hook")
	}

	metrics := scopeMetrics[0].Metrics
	if len(metrics) != 1 {
		t.Errorf("expected metric, %s to be present with finally hook", evaluationActive)
	}

	if metrics[0].Name != evaluationActive {
		t.Errorf("expected %s to be present with finally hook", evaluationActive)
	}
}

func TestMetricsHook_ActiveCounterShouldBeZero(t *testing.T) {
	// Validate active evaluation count to be zero with before & after stage completion

	// given
	manualReader := metric.NewManualReader()

	ctx := context.Background()

	evalDetails := openfeature.InterfaceEvaluationDetails{
		Value: true,
		EvaluationDetails: openfeature.EvaluationDetails{
			FlagKey:          "flagA",
			FlagType:         openfeature.Boolean,
			ResolutionDetail: openfeature.ResolutionDetail{},
		},
	}

	hookContext := hookContext()
	hookHints := openfeature.NewHookHints(map[string]any{})

	metricsHook, err := NewMetricsHookForProvider(metric.NewMeterProvider(metric.WithReader(manualReader)))
	if err != nil {
		t.Error(err)
		return
	}

	// when - executed before & after hooks
	_, err = metricsHook.Before(ctx, hookContext, hookHints)
	if err != nil {
		t.Error(err)
		return
	}

<<<<<<< HEAD
	metricsHook.Finally(ctx, hookContext, evalDetails, hookHints)
=======
	metricsHook.Finally(ctx, hookContext, openfeature.InterfaceEvaluationDetails{}, hookHints)
>>>>>>> ce871021

	// then
	var data metricdata.ResourceMetrics

	err = manualReader.Collect(ctx, &data)
	if err != nil {
		t.Error(err)
		return
	}

	scopeMetrics := data.ScopeMetrics
	if len(scopeMetrics) < 1 {
		t.Error("expected scope metrics to be non")
	}

	metrics := scopeMetrics[0].Metrics
	if len(metrics) < 1 {
		t.Error("expected metrics to be present")
	}

	// extract evaluation active
	var activeEvalMetric metricdata.Metrics

	for _, m := range metrics {
		if m.Name == evaluationActive {
			activeEvalMetric = m
			break
		}
	}

	if reflect.ValueOf(activeEvalMetric).IsZero() {
		t.Errorf("expected %s to be present", evaluationActive)
	}

	m := activeEvalMetric.Data.(metricdata.Sum[int64])

	// verify for zero count with before + finally execution
	if m.DataPoints[0].Value != 0 {
		t.Errorf("expected 0 value with before & finally stage executions")
	}
}

func TestMetricHook_MetadataExtractionOptions(t *testing.T) {
	// given
	manualReader := metric.NewManualReader()
	ctx := context.Background()

	evalDetails := openfeature.InterfaceEvaluationDetails{
		Value: true,
		EvaluationDetails: openfeature.EvaluationDetails{
			FlagKey:  "flagA",
			FlagType: openfeature.Boolean,
			ResolutionDetail: openfeature.ResolutionDetail{
				FlagMetadata: evalMetadata,
			},
		},
	}
	hookHints := openfeature.NewHookHints(map[string]interface{}{})

	t.Run("from dimensionDescriptions", func(t *testing.T) {
		// when
		metricsHook, err := NewMetricsHookForProvider(metric.NewMeterProvider(metric.WithReader(manualReader)),
			WithFlagMetadataDimensions(scopeDescription, stageDescription, scoreDescription, cachedDescription))
		if err != nil {
			t.Error(err)
			return
		}

		err = metricsHook.After(ctx, hookContext(), evalDetails, hookHints)
		if err != nil {
			t.Error(err)
			return
		}

		// then
		var data metricdata.ResourceMetrics

		err = manualReader.Collect(ctx, &data)
		if err != nil {
			t.Error(err)
			return
		}

		scopeMetrics := data.ScopeMetrics
		if len(scopeMetrics) < 1 {
			t.Error("expected scope metrics to be non empty with after hook")
		}

		metrics := scopeMetrics[0].Metrics
		if len(metrics) < 1 {
			t.Errorf("expected metric, %s to be present with after hook", evaluationSuccess)
		}

		successMetric := metrics[0]

		if successMetric.Name != evaluationSuccess {
			t.Errorf("expected %s to be present with after hook", evaluationSuccess)
		}

		instrument := successMetric.Data.(metricdata.Sum[int64])

		if len(instrument.DataPoints) < 1 {
			t.Error("expected data points, but found none")
		}

		attributes := instrument.DataPoints[0].Attributes

		value, ok := attributes.Value(attribute.Key(scopeKey))
		if !ok || value.AsString() != scopeValue {
			t.Errorf("attribute %s is incorrectly configured", scopeKey)
		}

		value, ok = attributes.Value(attribute.Key(stageKey))
		if !ok || value.AsInt64() != int64(stageValue) {
			t.Errorf("attribute %s is incorrectly configured", stageKey)
		}

		value, ok = attributes.Value(attribute.Key(scoreKey))
		if !ok || value.AsFloat64() != scoreValue {
			t.Errorf("attribute %s is incorrectly configured", scoreKey)
		}

		value, ok = attributes.Value(attribute.Key(cachedKey))
		if !ok || value.AsBool() != cacheValue {
			t.Errorf("attribute %s is incorrectly configured", cachedKey)
		}
	})

	t.Run("from custom extractionCallback", func(t *testing.T) {
		// when
		metricsHook, err := NewMetricsHookForProvider(
			metric.NewMeterProvider(metric.WithReader(manualReader)),
			WithMetricsAttributeSetter(extractionCallback))
		if err != nil {
			t.Error(err)
			return
		}

		err = metricsHook.After(ctx, hookContext(), evalDetails, hookHints)
		if err != nil {
			t.Error(err)
			return
		}

		// then
		var data metricdata.ResourceMetrics

		err = manualReader.Collect(ctx, &data)
		if err != nil {
			t.Error(err)
			return
		}

		scopeMetrics := data.ScopeMetrics
		if len(scopeMetrics) < 1 {
			t.Error("expected scope metrics to be non empty with after hook")
		}

		metrics := scopeMetrics[0].Metrics
		if len(metrics) < 1 {
			t.Errorf("expected metric, %s to be present with after hook", evaluationSuccess)
		}

		successMetric := metrics[0]

		if successMetric.Name != evaluationSuccess {
			t.Errorf("expected %s to be present with after hook", evaluationSuccess)
		}

		instrument := successMetric.Data.(metricdata.Sum[int64])

		if len(instrument.DataPoints) < 1 {
			t.Error("expected data points, but found none")
		}

		attributes := instrument.DataPoints[0].Attributes

		value, ok := attributes.Value(attribute.Key(scopeKey))
		if !ok || value.AsString() != scopeValue {
			t.Errorf("attribute %s is incorrectly configured", scopeKey)
		}

		value, ok = attributes.Value(attribute.Key(stageKey))
		if !ok || value.AsInt64() != int64(stageValue) {
			t.Errorf("attribute %s is incorrectly configured", stageKey)
		}

		value, ok = attributes.Value(attribute.Key(scoreKey))
		if !ok || value.AsFloat64() != scoreValue {
			t.Errorf("attribute %s is incorrectly configured", scoreKey)
		}

		value, ok = attributes.Value(attribute.Key(cachedKey))
		if !ok || value.AsBool() != cacheValue {
			t.Errorf("attribute %s is incorrectly configured", cachedKey)
		}
	})
}

func hookContext() openfeature.HookContext {
	return openfeature.NewHookContext("flagA",
		openfeature.Boolean,
		false,
		openfeature.NewClientMetadata(""),
		openfeature.Metadata{
			Name: "provider",
		},
		openfeature.EvaluationContext{},
	)
}<|MERGE_RESOLUTION|>--- conflicted
+++ resolved
@@ -190,11 +190,7 @@
 	}
 
 	// when
-<<<<<<< HEAD
 	metricsHook.Finally(ctx, hookContext, evalDetails, hookHints)
-=======
-	metricsHook.Finally(ctx, hookContext, openfeature.InterfaceEvaluationDetails{}, hookHints)
->>>>>>> ce871021
 
 	// then
 	var data metricdata.ResourceMetrics
@@ -253,11 +249,7 @@
 		return
 	}
 
-<<<<<<< HEAD
 	metricsHook.Finally(ctx, hookContext, evalDetails, hookHints)
-=======
-	metricsHook.Finally(ctx, hookContext, openfeature.InterfaceEvaluationDetails{}, hookHints)
->>>>>>> ce871021
 
 	// then
 	var data metricdata.ResourceMetrics
