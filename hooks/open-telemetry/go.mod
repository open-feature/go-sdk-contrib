--- conflicted
+++ resolved
@@ -3,11 +3,7 @@
 go 1.23.0
 
 require (
-<<<<<<< HEAD
-	github.com/open-feature/go-sdk v1.14.1
-=======
 	github.com/open-feature/go-sdk v1.15.0
->>>>>>> ce871021
 	go.opentelemetry.io/otel v1.28.0
 	go.opentelemetry.io/otel/metric v1.28.0
 	go.opentelemetry.io/otel/sdk v1.28.0
@@ -19,10 +15,7 @@
 	github.com/go-logr/logr v1.4.3 // indirect
 	github.com/go-logr/stdr v1.2.2 // indirect
 	github.com/google/uuid v1.6.0 // indirect
-<<<<<<< HEAD
+	go.uber.org/mock v0.5.2 // indirect
 	golang.org/x/exp v0.0.0-20240506185415-9bf2ced13842 // indirect
-=======
-	go.uber.org/mock v0.5.2 // indirect
->>>>>>> ce871021
 	golang.org/x/sys v0.21.0 // indirect
 )